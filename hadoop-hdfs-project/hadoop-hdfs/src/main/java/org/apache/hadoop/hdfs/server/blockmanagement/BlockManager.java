--- conflicted
+++ resolved
@@ -1873,10 +1873,7 @@
     if(srcNodes == null || srcNodes.length == 0) {
       // block can not be reconstructed from any node
       LOG.debug("Block {} cannot be reconstructed from any node", block);
-<<<<<<< HEAD
-=======
       NameNode.getNameNodeMetrics().incNumTimesReReplicationNotScheduled();
->>>>>>> 7576a688
       return null;
     }
 
