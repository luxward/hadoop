/**
 * Licensed to the Apache Software Foundation (ASF) under one
 * or more contributor license agreements.  See the NOTICE file
 * distributed with this work for additional information
 * regarding copyright ownership.  The ASF licenses this file
 * to you under the Apache License, Version 2.0 (the
 * "License"); you may not use this file except in compliance
 * with the License.  You may obtain a copy of the License at
 *
 *     http://www.apache.org/licenses/LICENSE-2.0
 *
 * Unless required by applicable law or agreed to in writing, software
 * distributed under the License is distributed on an "AS IS" BASIS,
 * WITHOUT WARRANTIES OR CONDITIONS OF ANY KIND, either express or implied.
 * See the License for the specific language governing permissions and
 * limitations under the License.
 */
package org.apache.hadoop.hdfs.server.namenode;

import java.io.File;
import java.io.FileInputStream;
import java.io.FileOutputStream;
import java.io.IOException;
import java.io.InputStream;
import java.net.HttpURLConnection;
import java.net.InetSocketAddress;
import java.net.URL;
import java.security.DigestInputStream;
import java.security.MessageDigest;
import java.util.ArrayList;
import java.util.List;

import javax.servlet.ServletOutputStream;
import javax.servlet.ServletResponse;
import javax.servlet.http.HttpServletResponse;

import javax.servlet.ServletOutputStream;
import javax.servlet.ServletResponse;
import javax.servlet.http.HttpServletResponse;

import org.apache.commons.logging.Log;
import org.apache.commons.logging.LogFactory;
import org.apache.hadoop.classification.InterfaceAudience;
import org.apache.hadoop.conf.Configuration;
import org.apache.hadoop.fs.FileUtil;
import org.apache.hadoop.http.HttpConfig;
<<<<<<< HEAD
import org.apache.hadoop.security.SecurityUtil;
=======
import org.apache.hadoop.security.UserGroupInformation;
import org.apache.hadoop.security.authentication.client.AuthenticationException;
>>>>>>> fbf12270
import org.apache.hadoop.util.Time;
import org.apache.hadoop.hdfs.DFSConfigKeys;
import org.apache.hadoop.hdfs.HdfsConfiguration;
import org.apache.hadoop.hdfs.protocol.HdfsConstants;
<<<<<<< HEAD
import org.apache.hadoop.hdfs.server.common.StorageErrorReporter;
import org.apache.hadoop.hdfs.server.common.Storage;
import org.apache.hadoop.hdfs.server.common.Storage.StorageDirectory;
import org.apache.hadoop.hdfs.server.namenode.NNStorage.NameNodeDirType;
import org.apache.hadoop.hdfs.server.protocol.RemoteEditLog;
import org.apache.hadoop.hdfs.util.DataTransferThrottler;
import org.apache.hadoop.io.MD5Hash;
=======
import org.apache.hadoop.hdfs.server.common.Storage;
import org.apache.hadoop.hdfs.server.common.Storage.StorageDirectory;
import org.apache.hadoop.hdfs.server.common.StorageErrorReporter;
import org.apache.hadoop.hdfs.server.namenode.NNStorage.NameNodeDirType;
import org.apache.hadoop.hdfs.server.protocol.RemoteEditLog;
import org.apache.hadoop.hdfs.util.DataTransferThrottler;
import org.apache.hadoop.hdfs.web.URLConnectionFactory;
import org.apache.hadoop.io.MD5Hash;
import org.apache.hadoop.security.SecurityUtil;
import org.apache.hadoop.util.Time;
>>>>>>> fbf12270

import com.google.common.annotations.VisibleForTesting;
import com.google.common.collect.Lists;


/**
 * This class provides fetching a specified file from the NameNode.
 */
@InterfaceAudience.Private
public class TransferFsImage {
  
  public final static String CONTENT_LENGTH = "Content-Length";
  public final static String MD5_HEADER = "X-MD5-Digest";
  @VisibleForTesting
  static int timeout = 0;
<<<<<<< HEAD

  private static final Log LOG = LogFactory.getLog(TransferFsImage.class);
  
  public static void downloadMostRecentImageToDirectory(String fsName,
      File dir) throws IOException {
    String fileId = GetImageServlet.getParamStringForMostRecentImage();
    getFileClient(fsName, fileId, Lists.newArrayList(dir),
=======
  private static URLConnectionFactory connectionFactory;
  private static boolean isSpnegoEnabled;

  static {
    Configuration conf = new Configuration();
    connectionFactory = URLConnectionFactory
        .newDefaultURLConnectionFactory(conf);
    isSpnegoEnabled = UserGroupInformation.isSecurityEnabled();
  }

  private static final Log LOG = LogFactory.getLog(TransferFsImage.class);
  
  public static void downloadMostRecentImageToDirectory(URL infoServer,
      File dir) throws IOException {
    String fileId = GetImageServlet.getParamStringForMostRecentImage();
    getFileClient(infoServer, fileId, Lists.newArrayList(dir),
>>>>>>> fbf12270
        null, false);
  }

  public static MD5Hash downloadImageToStorage(
<<<<<<< HEAD
      String fsName, long imageTxId, Storage dstStorage, boolean needDigest)
=======
      URL fsName, long imageTxId, Storage dstStorage, boolean needDigest)
>>>>>>> fbf12270
      throws IOException {
    String fileid = GetImageServlet.getParamStringForImage(
        imageTxId, dstStorage);
    String fileName = NNStorage.getCheckpointImageFileName(imageTxId);
    
    List<File> dstFiles = dstStorage.getFiles(
        NameNodeDirType.IMAGE, fileName);
    if (dstFiles.isEmpty()) {
      throw new IOException("No targets in destination storage!");
    }
    
    MD5Hash hash = getFileClient(fsName, fileid, dstFiles, dstStorage, needDigest);
    LOG.info("Downloaded file " + dstFiles.get(0).getName() + " size " +
        dstFiles.get(0).length() + " bytes.");
    return hash;
  }
  
  static void downloadEditsToStorage(URL fsName, RemoteEditLog log,
      NNStorage dstStorage) throws IOException {
    assert log.getStartTxId() > 0 && log.getEndTxId() > 0 :
      "bad log: " + log;
    String fileid = GetImageServlet.getParamStringForLog(
        log, dstStorage);
    String finalFileName = NNStorage.getFinalizedEditsFileName(
        log.getStartTxId(), log.getEndTxId());

    List<File> finalFiles = dstStorage.getFiles(NameNodeDirType.EDITS,
        finalFileName);
    assert !finalFiles.isEmpty() : "No checkpoint targets.";
    
    for (File f : finalFiles) {
      if (f.exists() && FileUtil.canRead(f)) {
        LOG.info("Skipping download of remote edit log " +
            log + " since it already is stored locally at " + f);
        return;
      } else if (LOG.isDebugEnabled()) {
        LOG.debug("Dest file: " + f);
      }
    }

    final long milliTime = System.currentTimeMillis();
    String tmpFileName = NNStorage.getTemporaryEditsFileName(
        log.getStartTxId(), log.getEndTxId(), milliTime);
    List<File> tmpFiles = dstStorage.getFiles(NameNodeDirType.EDITS,
        tmpFileName);
    getFileClient(fsName, fileid, tmpFiles, dstStorage, false);
    LOG.info("Downloaded file " + tmpFiles.get(0).getName() + " size " +
        finalFiles.get(0).length() + " bytes.");

    CheckpointFaultInjector.getInstance().beforeEditsRename();

    for (StorageDirectory sd : dstStorage.dirIterable(NameNodeDirType.EDITS)) {
      File tmpFile = NNStorage.getTemporaryEditsFile(sd,
          log.getStartTxId(), log.getEndTxId(), milliTime);
      File finalizedFile = NNStorage.getFinalizedEditsFile(sd,
          log.getStartTxId(), log.getEndTxId());
      if (LOG.isDebugEnabled()) {
        LOG.debug("Renaming " + tmpFile + " to " + finalizedFile);
      }
      boolean success = tmpFile.renameTo(finalizedFile);
      if (!success) {
        LOG.warn("Unable to rename edits file from " + tmpFile
            + " to " + finalizedFile);
      }
    }
  }
 
  /**
   * Requests that the NameNode download an image from this node.
   *
   * @param fsName the http address for the remote NN
   * @param myNNAddress the host/port where the local node is running an
   *                           HTTPServer hosting GetImageServlet
   * @param storage the storage directory to transfer the image from
   * @param txid the transaction ID of the image to be uploaded
   */
<<<<<<< HEAD
  public static void uploadImageFromStorage(String fsName,
      InetSocketAddress imageListenAddress,
=======
  public static void uploadImageFromStorage(URL fsName,
      URL myNNAddress,
>>>>>>> fbf12270
      Storage storage, long txid) throws IOException {
    
    String fileid = GetImageServlet.getParamStringToPutImage(
        txid, myNNAddress, storage);
    // this doesn't directly upload an image, but rather asks the NN
    // to connect back to the 2NN to download the specified image.
    try {
      TransferFsImage.getFileClient(fsName, fileid, null, null, false);
    } catch (HttpGetFailedException e) {
      if (e.getResponseCode() == HttpServletResponse.SC_CONFLICT) {
        // this is OK - this means that a previous attempt to upload
        // this checkpoint succeeded even though we thought it failed.
        LOG.info("Image upload with txid " + txid + 
            " conflicted with a previous image upload to the " +
            "same NameNode. Continuing...", e);
        return;
      } else {
        throw e;
      }
    }
    LOG.info("Uploaded image with txid " + txid + " to namenode at " +
    		fsName);
  }

  
  /**
   * A server-side method to respond to a getfile http request
   * Copies the contents of the local file into the output stream.
   */
  public static void getFileServer(ServletResponse response, File localfile,
      FileInputStream infile,
      DataTransferThrottler throttler) 
    throws IOException {
    byte buf[] = new byte[HdfsConstants.IO_FILE_BUFFER_SIZE];
    ServletOutputStream out = null;
    try {
      CheckpointFaultInjector.getInstance()
          .aboutToSendFile(localfile);
      out = response.getOutputStream();

      if (CheckpointFaultInjector.getInstance().
            shouldSendShortFile(localfile)) {
          // Test sending image shorter than localfile
          long len = localfile.length();
          buf = new byte[(int)Math.min(len/2, HdfsConstants.IO_FILE_BUFFER_SIZE)];
          // This will read at most half of the image
          // and the rest of the image will be sent over the wire
          infile.read(buf);
      }
      int num = 1;
      while (num > 0) {
        num = infile.read(buf);
        if (num <= 0) {
          break;
        }
        if (CheckpointFaultInjector.getInstance()
              .shouldCorruptAByte(localfile)) {
          // Simulate a corrupted byte on the wire
          LOG.warn("SIMULATING A CORRUPT BYTE IN IMAGE TRANSFER!");
          buf[0]++;
        }
        
        out.write(buf, 0, num);
        if (throttler != null) {
          throttler.throttle(num);
        }
      }
    } finally {
      if (out != null) {
        out.close();
      }
    }
  }

  /**
   * Client-side Method to fetch file from a server
   * Copies the response from the URL to a list of local files.
   * @param dstStorage if an error occurs writing to one of the files,
   *                   this storage object will be notified. 
   * @Return a digest of the received file if getChecksum is true
   */
  static MD5Hash getFileClient(URL infoServer,
      String queryString, List<File> localPaths,
      Storage dstStorage, boolean getChecksum) throws IOException {
<<<<<<< HEAD

    String str = HttpConfig.getSchemePrefix() + nnHostPort + "/getimage?" +
        queryString;
    LOG.info("Opening connection to " + str);
    //
    // open connection to remote server
    //
    URL url = new URL(str);
    return doGetUrl(url, localPaths, dstStorage, getChecksum);
  }
  
  public static MD5Hash doGetUrl(URL url, List<File> localPaths,
      Storage dstStorage, boolean getChecksum) throws IOException {
    long startTime = Time.monotonicNow();

    HttpURLConnection connection = (HttpURLConnection)
      SecurityUtil.openSecureHttpConnection(url);

    if (timeout <= 0) {
      Configuration conf = new HdfsConfiguration();
      timeout = conf.getInt(DFSConfigKeys.DFS_IMAGE_TRANSFER_TIMEOUT_KEY,
          DFSConfigKeys.DFS_IMAGE_TRANSFER_TIMEOUT_DEFAULT);
    }

    if (timeout > 0) {
      connection.setConnectTimeout(timeout);
      connection.setReadTimeout(timeout);
    }

=======
    URL url = new URL(infoServer, "/getimage?" + queryString);
    LOG.info("Opening connection to " + url);
    return doGetUrl(url, localPaths, dstStorage, getChecksum);
  }
  
  public static MD5Hash doGetUrl(URL url, List<File> localPaths,
      Storage dstStorage, boolean getChecksum) throws IOException {
    long startTime = Time.monotonicNow();
    HttpURLConnection connection;
    try {
      connection = (HttpURLConnection)
        connectionFactory.openConnection(url, isSpnegoEnabled);
    } catch (AuthenticationException e) {
      throw new IOException(e);
    }

    if (timeout <= 0) {
      Configuration conf = new HdfsConfiguration();
      timeout = conf.getInt(DFSConfigKeys.DFS_IMAGE_TRANSFER_TIMEOUT_KEY,
          DFSConfigKeys.DFS_IMAGE_TRANSFER_TIMEOUT_DEFAULT);
    }

    if (timeout > 0) {
      connection.setConnectTimeout(timeout);
      connection.setReadTimeout(timeout);
    }

>>>>>>> fbf12270
    if (connection.getResponseCode() != HttpURLConnection.HTTP_OK) {
      throw new HttpGetFailedException(
          "Image transfer servlet at " + url +
          " failed with status code " + connection.getResponseCode() +
          "\nResponse message:\n" + connection.getResponseMessage(),
          connection);
    }
    
    long advertisedSize;
    String contentLength = connection.getHeaderField(CONTENT_LENGTH);
    if (contentLength != null) {
      advertisedSize = Long.parseLong(contentLength);
    } else {
      throw new IOException(CONTENT_LENGTH + " header is not provided " +
                            "by the namenode when trying to fetch " + url);
    }
    
    if (localPaths != null) {
      String fsImageName = connection.getHeaderField(
          GetImageServlet.HADOOP_IMAGE_EDITS_HEADER);
      // If the local paths refer to directories, use the server-provided header
      // as the filename within that directory
      List<File> newLocalPaths = new ArrayList<File>();
      for (File localPath : localPaths) {
        if (localPath.isDirectory()) {
          if (fsImageName == null) {
            throw new IOException("No filename header provided by server");
          }
          newLocalPaths.add(new File(localPath, fsImageName));
        } else {
          newLocalPaths.add(localPath);
        }
      }
      localPaths = newLocalPaths;
    }
    
    MD5Hash advertisedDigest = parseMD5Header(connection);

    long received = 0;
    InputStream stream = connection.getInputStream();
    MessageDigest digester = null;
    if (getChecksum) {
      digester = MD5Hash.getDigester();
      stream = new DigestInputStream(stream, digester);
    }
    boolean finishedReceiving = false;

    List<FileOutputStream> outputStreams = Lists.newArrayList();

    try {
      if (localPaths != null) {
        for (File f : localPaths) {
          try {
            if (f.exists()) {
              LOG.warn("Overwriting existing file " + f
                  + " with file downloaded from " + url);
            }
            outputStreams.add(new FileOutputStream(f));
          } catch (IOException ioe) {
            LOG.warn("Unable to download file " + f, ioe);
            // This will be null if we're downloading the fsimage to a file
            // outside of an NNStorage directory.
            if (dstStorage != null &&
                (dstStorage instanceof StorageErrorReporter)) {
              ((StorageErrorReporter)dstStorage).reportErrorOnFile(f);
            }
          }
        }
        
        if (outputStreams.isEmpty()) {
          throw new IOException(
              "Unable to download to any storage directory");
        }
      }
      
      int num = 1;
      byte[] buf = new byte[HdfsConstants.IO_FILE_BUFFER_SIZE];
      while (num > 0) {
        num = stream.read(buf);
        if (num > 0) {
          received += num;
          for (FileOutputStream fos : outputStreams) {
            fos.write(buf, 0, num);
          }
        }
      }
      finishedReceiving = true;
    } finally {
      stream.close();
      for (FileOutputStream fos : outputStreams) {
        fos.getChannel().force(true);
        fos.close();
      }
      if (finishedReceiving && received != advertisedSize) {
        // only throw this exception if we think we read all of it on our end
        // -- otherwise a client-side IOException would be masked by this
        // exception that makes it look like a server-side problem!
        throw new IOException("File " + url + " received length " + received +
                              " is not of the advertised size " +
                              advertisedSize);
      }
    }
    double xferSec = Math.max(
        ((float)(Time.monotonicNow() - startTime)) / 1000.0, 0.001);
    long xferKb = received / 1024;
    LOG.info(String.format("Transfer took %.2fs at %.2f KB/s",
        xferSec, xferKb / xferSec));

    if (digester != null) {
      MD5Hash computedDigest = new MD5Hash(digester.digest());
      
      if (advertisedDigest != null &&
          !computedDigest.equals(advertisedDigest)) {
        throw new IOException("File " + url + " computed digest " +
            computedDigest + " does not match advertised digest " + 
            advertisedDigest);
      }
      return computedDigest;
    } else {
      return null;
    }    
  }

  private static MD5Hash parseMD5Header(HttpURLConnection connection) {
    String header = connection.getHeaderField(MD5_HEADER);
    return (header != null) ? new MD5Hash(header) : null;
  }
  
  public static class HttpGetFailedException extends IOException {
    private static final long serialVersionUID = 1L;
    private final int responseCode;

    HttpGetFailedException(String msg, HttpURLConnection connection) throws IOException {
      super(msg);
      this.responseCode = connection.getResponseCode();
    }
    
    public int getResponseCode() {
      return responseCode;
    }
  }

}<|MERGE_RESOLUTION|>--- conflicted
+++ resolved
@@ -34,35 +34,18 @@
 import javax.servlet.ServletResponse;
 import javax.servlet.http.HttpServletResponse;
 
-import javax.servlet.ServletOutputStream;
-import javax.servlet.ServletResponse;
-import javax.servlet.http.HttpServletResponse;
-
 import org.apache.commons.logging.Log;
 import org.apache.commons.logging.LogFactory;
 import org.apache.hadoop.classification.InterfaceAudience;
 import org.apache.hadoop.conf.Configuration;
 import org.apache.hadoop.fs.FileUtil;
 import org.apache.hadoop.http.HttpConfig;
-<<<<<<< HEAD
-import org.apache.hadoop.security.SecurityUtil;
-=======
 import org.apache.hadoop.security.UserGroupInformation;
 import org.apache.hadoop.security.authentication.client.AuthenticationException;
->>>>>>> fbf12270
 import org.apache.hadoop.util.Time;
 import org.apache.hadoop.hdfs.DFSConfigKeys;
 import org.apache.hadoop.hdfs.HdfsConfiguration;
 import org.apache.hadoop.hdfs.protocol.HdfsConstants;
-<<<<<<< HEAD
-import org.apache.hadoop.hdfs.server.common.StorageErrorReporter;
-import org.apache.hadoop.hdfs.server.common.Storage;
-import org.apache.hadoop.hdfs.server.common.Storage.StorageDirectory;
-import org.apache.hadoop.hdfs.server.namenode.NNStorage.NameNodeDirType;
-import org.apache.hadoop.hdfs.server.protocol.RemoteEditLog;
-import org.apache.hadoop.hdfs.util.DataTransferThrottler;
-import org.apache.hadoop.io.MD5Hash;
-=======
 import org.apache.hadoop.hdfs.server.common.Storage;
 import org.apache.hadoop.hdfs.server.common.Storage.StorageDirectory;
 import org.apache.hadoop.hdfs.server.common.StorageErrorReporter;
@@ -73,7 +56,6 @@
 import org.apache.hadoop.io.MD5Hash;
 import org.apache.hadoop.security.SecurityUtil;
 import org.apache.hadoop.util.Time;
->>>>>>> fbf12270
 
 import com.google.common.annotations.VisibleForTesting;
 import com.google.common.collect.Lists;
@@ -89,15 +71,6 @@
   public final static String MD5_HEADER = "X-MD5-Digest";
   @VisibleForTesting
   static int timeout = 0;
-<<<<<<< HEAD
-
-  private static final Log LOG = LogFactory.getLog(TransferFsImage.class);
-  
-  public static void downloadMostRecentImageToDirectory(String fsName,
-      File dir) throws IOException {
-    String fileId = GetImageServlet.getParamStringForMostRecentImage();
-    getFileClient(fsName, fileId, Lists.newArrayList(dir),
-=======
   private static URLConnectionFactory connectionFactory;
   private static boolean isSpnegoEnabled;
 
@@ -114,16 +87,11 @@
       File dir) throws IOException {
     String fileId = GetImageServlet.getParamStringForMostRecentImage();
     getFileClient(infoServer, fileId, Lists.newArrayList(dir),
->>>>>>> fbf12270
         null, false);
   }
 
   public static MD5Hash downloadImageToStorage(
-<<<<<<< HEAD
-      String fsName, long imageTxId, Storage dstStorage, boolean needDigest)
-=======
       URL fsName, long imageTxId, Storage dstStorage, boolean needDigest)
->>>>>>> fbf12270
       throws IOException {
     String fileid = GetImageServlet.getParamStringForImage(
         imageTxId, dstStorage);
@@ -200,13 +168,8 @@
    * @param storage the storage directory to transfer the image from
    * @param txid the transaction ID of the image to be uploaded
    */
-<<<<<<< HEAD
-  public static void uploadImageFromStorage(String fsName,
-      InetSocketAddress imageListenAddress,
-=======
   public static void uploadImageFromStorage(URL fsName,
       URL myNNAddress,
->>>>>>> fbf12270
       Storage storage, long txid) throws IOException {
     
     String fileid = GetImageServlet.getParamStringToPutImage(
@@ -291,37 +254,6 @@
   static MD5Hash getFileClient(URL infoServer,
       String queryString, List<File> localPaths,
       Storage dstStorage, boolean getChecksum) throws IOException {
-<<<<<<< HEAD
-
-    String str = HttpConfig.getSchemePrefix() + nnHostPort + "/getimage?" +
-        queryString;
-    LOG.info("Opening connection to " + str);
-    //
-    // open connection to remote server
-    //
-    URL url = new URL(str);
-    return doGetUrl(url, localPaths, dstStorage, getChecksum);
-  }
-  
-  public static MD5Hash doGetUrl(URL url, List<File> localPaths,
-      Storage dstStorage, boolean getChecksum) throws IOException {
-    long startTime = Time.monotonicNow();
-
-    HttpURLConnection connection = (HttpURLConnection)
-      SecurityUtil.openSecureHttpConnection(url);
-
-    if (timeout <= 0) {
-      Configuration conf = new HdfsConfiguration();
-      timeout = conf.getInt(DFSConfigKeys.DFS_IMAGE_TRANSFER_TIMEOUT_KEY,
-          DFSConfigKeys.DFS_IMAGE_TRANSFER_TIMEOUT_DEFAULT);
-    }
-
-    if (timeout > 0) {
-      connection.setConnectTimeout(timeout);
-      connection.setReadTimeout(timeout);
-    }
-
-=======
     URL url = new URL(infoServer, "/getimage?" + queryString);
     LOG.info("Opening connection to " + url);
     return doGetUrl(url, localPaths, dstStorage, getChecksum);
@@ -349,7 +281,6 @@
       connection.setReadTimeout(timeout);
     }
 
->>>>>>> fbf12270
     if (connection.getResponseCode() != HttpURLConnection.HTTP_OK) {
       throw new HttpGetFailedException(
           "Image transfer servlet at " + url +
